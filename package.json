{
  "name": "gatsby-starter-blog",
  "private": true,
  "description": "A starter for a blog powered by Gatsby and Markdown",
  "version": "0.1.0",
  "author": "Kyle Mathews <mathews.kyle@gmail.com>",
  "bugs": {
    "url": "https://github.com/gatsbyjs/gatsby/issues"
  },
  "dependencies": {
    "gatsby": "^3.4.0",
    "gatsby-image": "^3.6.0",
    "gatsby-plugin-advanced-sitemap": "^1.6.0",
    "gatsby-plugin-canonical-urls": "^3.4.0",
    "gatsby-plugin-feed": "^3.4.0",
    "gatsby-plugin-gatsby-cloud": "^2.4.1",
    "gatsby-plugin-gitalk": "^1.2.2",
    "gatsby-plugin-google-analytics": "^3.4.0",
    "gatsby-plugin-image": "^1.4.0",
    "gatsby-plugin-manifest": "^3.4.0",
    "gatsby-plugin-offline": "^4.4.0",
    "gatsby-plugin-react-helmet": "^4.4.0",
    "gatsby-plugin-sharp": "^3.6.0",
    "gatsby-remark-copy-linked-files": "^3.2.0",
    "gatsby-remark-image-attributes": "^0.2.8",
    "gatsby-remark-images": "^4.2.0",
    "gatsby-remark-prismjs": "^4.2.0",
    "gatsby-remark-responsive-iframe": "^3.2.0",
    "gatsby-remark-smartypants": "^3.2.0",
    "gatsby-source-filesystem": "^3.4.0",
    "gatsby-transformer-remark": "^3.2.0",
<<<<<<< HEAD
    "gatsby-transformer-sharp": "^3.4.0",
    "gitalk": "^1.7.2",
=======
    "gatsby-transformer-sharp": "^3.6.0",
>>>>>>> 362f7108
    "prismjs": "^1.23.0",
    "qs": "^6.10.1",
    "react": "^17.0.1",
    "react-cool-portal": "^1.1.0",
    "react-dom": "^17.0.1",
    "react-helmet": "^6.1.0",
    "typeface-merriweather": "0.0.72",
    "typeface-montserrat": "0.0.75"
  },
  "devDependencies": {
    "autoprefixer": "^10.2.5",
    "gatsby-plugin-postcss": "^4.5.0",
    "postcss": "^8.2.15",
    "prettier": "2.2.1",
    "tailwindcss": "^2.1.2"
  },
  "homepage": "https://github.com/gatsbyjs/gatsby-starter-blog#readme",
  "keywords": [
    "gatsby"
  ],
  "license": "0BSD",
  "main": "n/a",
  "repository": {
    "type": "git",
    "url": "git+https://github.com/gatsbyjs/gatsby-starter-blog.git"
  },
  "scripts": {
    "build": "gatsby build",
    "develop": "gatsby develop",
    "format": "prettier --write \"**/*.{js,jsx,ts,tsx,json,md}\"",
    "start": "npm run develop",
    "serve": "gatsby serve",
    "clean": "gatsby clean",
    "test": "echo \"Write tests! -> https://gatsby.dev/unit-testing\" && exit 1"
  }
}<|MERGE_RESOLUTION|>--- conflicted
+++ resolved
@@ -29,12 +29,8 @@
     "gatsby-remark-smartypants": "^3.2.0",
     "gatsby-source-filesystem": "^3.4.0",
     "gatsby-transformer-remark": "^3.2.0",
-<<<<<<< HEAD
     "gatsby-transformer-sharp": "^3.4.0",
     "gitalk": "^1.7.2",
-=======
-    "gatsby-transformer-sharp": "^3.6.0",
->>>>>>> 362f7108
     "prismjs": "^1.23.0",
     "qs": "^6.10.1",
     "react": "^17.0.1",
